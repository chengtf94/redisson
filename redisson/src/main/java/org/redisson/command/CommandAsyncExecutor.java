--- conflicted
+++ resolved
@@ -28,12 +28,9 @@
 import org.redisson.connection.ConnectionManager;
 import org.redisson.connection.MasterSlaveEntry;
 
-<<<<<<< HEAD
 import io.netty.util.concurrent.Future;
 import org.redisson.Redisson;
 
-=======
->>>>>>> 5261be13
 /**
  *
  * @author Nikita Koksharov
@@ -43,13 +40,9 @@
 
     ConnectionManager getConnectionManager();
 
-<<<<<<< HEAD
     CommandAsyncExecutor enableRedissonReferenceSupport(Redisson redisson);
         
-    <V> RedisException convertException(Future<V> RFuture);
-=======
     <V> RedisException convertException(RFuture<V> RFuture);
->>>>>>> 5261be13
 
     boolean await(RFuture<?> RFuture, long timeout, TimeUnit timeoutUnit) throws InterruptedException;
     
